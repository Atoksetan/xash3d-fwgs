#! /usr/bin/env python
# encoding: utf-8
# mittorn, 2018

from waflib import Logs
import os

top = '.'

def options(opt):
	grp = opt.add_option_group('Engine options')

	grp.add_option('--enable-stdin-input', action = 'store_true', dest = 'USE_SELECT', default = False,
		help = 'enable console input from stdin (always enabled for dedicated) [default: %default]')

<<<<<<< HEAD
	grp.add_option('--enable-fbdev', action = 'store_true', dest = 'FBDEV_SW', default = False,
		help = 'build fbdev-only software-only engine')

	grp.add_option('--disable-async-resolve', action = 'store_true', dest = 'NO_ASYNC_RESOLVE', default = False,
		help = 'disable multithreaded operations(asynchronous name resolution)')
=======
	grp.add_option('--fbdev', action = 'store_true', dest = 'FBDEV_SW', default = False,
		help = 'build fbdev-only software-only engine')

	grp.add_option('--disable-async-resolve', action = 'store_true', dest = 'NO_ASYNC_RESOLVE', default = False,
		help = 'disable asynchronous name resolution')
>>>>>>> a46e4591

	grp.add_option('--enable-custom-swap', action = 'store_true', dest = 'CUSTOM_SWAP', default = False,
		help = 'enable custom swap allocator. For devices with no swap support')

	grp.add_option('--enable-magx', action = 'store_true', dest = 'MAGX', default = False,
		help = 'enable targetting for MotoMAGX phones [default: %default]')

	grp.add_option('--enable-legacy-sdl', action = 'store_true', dest = 'SDL12', default = False,
		help = 'enable using SDL1.2 instead of SDL2(not recommended) [default: %default')

	opt.load('sdl2')

def configure(conf):
	conf.env.MAGX = conf.options.MAGX
	if conf.options.MAGX:
		# useless to change toolchain path, as toolchain meant to be placed in this path
		toolchain_path = '/opt/toolchains/motomagx/arm-eabi2/lib/'
		conf.env.INCLUDES_MAGX = [toolchain_path + i for i in ['ezx-z6/include', 'qt-2.3.8/include']]
		conf.env.LIBPATH_MAGX  = [toolchain_path + i for i in ['ezx-z6/lib', 'qt-2.3.8/lib']]
		conf.env.LINKFLAGS_MAGX = ['-Wl,-rpath-link=' + i for i in conf.env.LIBPATH_MAGX]
		for lib in ['qte-mt', 'ezxappbase', 'ezxpm', 'log_util']:
			conf.check_cc(lib=lib, use='MAGX', uselib_store='MAGX')
		conf.options.SDL12 = True

	# check for dedicated server build
	if conf.options.DEDICATED:
		if conf.env.DEST_OS == 'linux':
			conf.check_cc(lib='rt')
		conf.define('XASH_DEDICATED', 1)
	elif conf.env.DEST_OS == 'android': # Android doesn't need SDL2
		for i in ['android', 'log', 'EGL']:
			conf.check_cc(lib = i)
	elif conf.options.FBDEV_SW:
		conf.define('XASH_FBDEV', 1)
		conf.check_cc( lib = 'asound' )
		conf.check_cc( lib = 'rt' )
	elif conf.options.SDL12:
		conf.define('XASH_SDL', 12)
		conf.check_cfg(package='sdl', args='--cflags --libs', uselib_store='SDL2' )
		if conf.env.DEST_OS == 'linux':
			conf.check_cc( lib='rt' )
		conf.env.HAVE_SDL2 = True
	else:
		conf.load('sdl2')
		if not conf.env.HAVE_SDL2:
			conf.fatal('SDL2 not availiable! If you want to build dedicated server, specify --dedicated')
		conf.define('XASH_SDL', 2)

	if conf.options.USE_SELECT == None:
		conf.options.USE_SELECT = conf.options.DEDICATED

	if not conf.env.DEST_OS in ['win32', 'android'] and not conf.options.NO_ASYNC_RESOLVE:
		conf.load('pthreads')
		conf.check_pthread_flag()

	conf.define_cond('XASH_CUSTOM_SWAP', conf.options.CUSTOM_SWAP)
	conf.define_cond('SINGLE_BINARY', conf.env.SINGLE_BINARY)
	conf.define_cond('XASH_NO_ASYNC_NS_RESOLVE', conf.options.NO_ASYNC_RESOLVE)
	conf.define_cond('XASH_USE_SELECT', conf.options.USE_SELECT or conf.options.DEDICATED)
	conf.define_cond('SUPPORT_BSP2_FORMAT', conf.options.SUPPORT_BSP2_FORMAT)
	conf.define_cond('XASH_64BIT', conf.env.DEST_SIZEOF_VOID_P != 4)
	conf.define_cond('DBGHELP', conf.env.DEST_OS == 'win32')
	conf.define_cond('PSAPI_VERSION', conf.env.DEST_OS == 'win32') # will be defined as 1

def build(bld):
	is_cxx_link = False
	libs = [ 'public' ]
	source = bld.path.ant_glob([
		'common/*.c',
		'common/imagelib/*.c',
		'common/soundlib/*.c',
		'common/soundlib/libmpg/*.c',
		'server/*.c'])

	# basic build: dedicated only, no dependencies
	if bld.env.DEST_OS != 'win32':
		libs += [ 'DL' , 'M' , 'RT', 'PTHREAD', 'ASOUND']
		source += bld.path.ant_glob(['platform/posix/*.c'])
	else:
		libs += ['USER32', 'SHELL32', 'GDI32', 'ADVAPI32', 'DBGHELP', 'PSAPI', 'WS2_32' ]
		source += bld.path.ant_glob(['platform/win32/*.c'])

	if bld.env.DEST_OS == 'linux':
		source += bld.path.ant_glob(['platform/linux/*.c'])

	if bld.get_define('XASH_CUSTOM_SWAP'):
		source += bld.path.ant_glob(['platform/swap/*.c'])

	if bld.env.HAVE_SDL2:
		libs.append('SDL2')
		source += bld.path.ant_glob(['platform/sdl/*.c'])

	if bld.env.MAGX:
		libs.append('MAGX')
		source += bld.path.ant_glob(['platform/magx/*.cpp'])
		is_cxx_link = True

	if bld.env.DEST_OS == 'android':
		libs += ['LOG', 'EGL', 'ANDROID']
		source += bld.path.ant_glob(['platform/android/*.cpp', 'platform/android/*.c', 'platform/linux/*.c'])

	# add client files
	if not bld.env.DEDICATED:
		source += bld.path.ant_glob([
			'client/*.c',
			'client/vgui/*.c',
			'client/avi/*.c'])

	# HACK: public headers must be put before SDK common, so we don't get wrong mathlib included
	includes = ['common', 'server', 'client', 'client/vgui', '.', '../public', '../common', '../pm_shared' ]

	if bld.env.SINGLE_BINARY:
		install_path = bld.env.BINDIR
		features = ['c', 'cxxprogram' if is_cxx_link else 'cprogram']
	else:
		install_path = bld.env.LIBDIR
		features = ['c', 'cxxshlib' if is_cxx_link else 'cshlib']

	bld(source   = source,
		target   = 'xash',
		features = features,
		includes = includes,
		use      = libs,
		install_path = install_path,
		subsystem = bld.env.MSVC_SUBSYSTEM
	)<|MERGE_RESOLUTION|>--- conflicted
+++ resolved
@@ -13,19 +13,11 @@
 	grp.add_option('--enable-stdin-input', action = 'store_true', dest = 'USE_SELECT', default = False,
 		help = 'enable console input from stdin (always enabled for dedicated) [default: %default]')
 
-<<<<<<< HEAD
 	grp.add_option('--enable-fbdev', action = 'store_true', dest = 'FBDEV_SW', default = False,
 		help = 'build fbdev-only software-only engine')
 
 	grp.add_option('--disable-async-resolve', action = 'store_true', dest = 'NO_ASYNC_RESOLVE', default = False,
 		help = 'disable multithreaded operations(asynchronous name resolution)')
-=======
-	grp.add_option('--fbdev', action = 'store_true', dest = 'FBDEV_SW', default = False,
-		help = 'build fbdev-only software-only engine')
-
-	grp.add_option('--disable-async-resolve', action = 'store_true', dest = 'NO_ASYNC_RESOLVE', default = False,
-		help = 'disable asynchronous name resolution')
->>>>>>> a46e4591
 
 	grp.add_option('--enable-custom-swap', action = 'store_true', dest = 'CUSTOM_SWAP', default = False,
 		help = 'enable custom swap allocator. For devices with no swap support')
