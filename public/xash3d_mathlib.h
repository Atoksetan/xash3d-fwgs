/*
xash3d_mathlib.h - base math functions
Copyright (C) 2007 Uncle Mike

This program is free software: you can redistribute it and/or modify
it under the terms of the GNU General Public License as published by
the Free Software Foundation, either version 3 of the License, or
(at your option) any later version.

This program is distributed in the hope that it will be useful,
but WITHOUT ANY WARRANTY; without even the implied warranty of
MERCHANTABILITY or FITNESS FOR A PARTICULAR PURPOSE.  See the
GNU General Public License for more details.
*/

#ifndef XASH3D_MATHLIB_H
#define XASH3D_MATHLIB_H

#include <math.h>
#if HAVE_TGMATH_H
#include <tgmath.h>
#endif

#include "build.h"
#include "xash3d_types.h"
#include "const.h"
#include "com_model.h"
#include "studio.h"

// euler angle order
#define PITCH		0
#define YAW		1
#define ROLL		2

#ifndef M_PI
#define M_PI		(double)3.14159265358979323846
#endif

#ifndef M_PI2
#define M_PI2		((double)(M_PI * 2))
#endif

#define M_PI_F		((float)(M_PI))
#define M_PI2_F		((float)(M_PI2))

#define RAD2DEG( x )	((double)(x) * (double)(180.0 / M_PI))
#define DEG2RAD( x )	((double)(x) * (double)(M_PI / 180.0))

#define NUMVERTEXNORMALS	162

#define BOGUS_RANGE		((vec_t)114032.64)	// world.size * 1.74

#define SIDE_FRONT		0
#define SIDE_BACK		1
#define SIDE_ON		2
#define SIDE_CROSS		-2

#define PLANE_X		0	// 0 - 2 are axial planes
#define PLANE_Y		1	// 3 needs alternate calc
#define PLANE_Z		2
#define PLANE_NONAXIAL	3

#define EQUAL_EPSILON	0.001f
#define STOP_EPSILON	0.1f
#define ON_EPSILON		0.1f

#define RAD_TO_STUDIO	(32768.0 / M_PI)
#define STUDIO_TO_RAD	(M_PI / 32768.0)

#define INV127F		( 1.0f / 127.0f )
#define INV255F		( 1.0f / 255.0f )
#define MAKE_SIGNED( x )	((( x ) * INV127F ) - 1.0f )

#define Q_min( a, b )	(((a) < (b)) ? (a) : (b))
#define Q_max( a, b )	(((a) > (b)) ? (a) : (b))
#define Q_equal( a, b ) (((a) > ((b) - EQUAL_EPSILON)) && ((a) < ((b) + EQUAL_EPSILON)))
#define Q_recip( a )	((float)(1.0f / (float)(a)))
#define Q_floor( a )	((float)(int)(a))
#define Q_ceil( a )		((float)(int)((a) + 1))
#define Q_round( x, y )	(floor( x / y + 0.5f ) * y )
#define Q_rint(x)		((x) < 0.0f ? ((int)((x)-0.5f)) : ((int)((x)+0.5f)))

#ifdef XASH_IRIX
#undef isnan
#endif
#ifdef isnan // check for C99 isnan
#define IS_NAN isnan
#else
#define IS_NAN(x)		(((*(int *)&x) & (255<<23)) == (255<<23))
#endif

#define ALIGN( x, a )	((( x ) + (( size_t )( a ) - 1 )) & ~(( size_t )( a ) - 1 ))

#define VectorIsNAN(v) (IS_NAN(v[0]) || IS_NAN(v[1]) || IS_NAN(v[2]))
#define DotProduct(x,y) ((x)[0]*(y)[0]+(x)[1]*(y)[1]+(x)[2]*(y)[2])
#define DotProductAbs(x,y) (abs((x)[0]*(y)[0])+abs((x)[1]*(y)[1])+abs((x)[2]*(y)[2]))
#define DotProductFabs(x,y) (fabs((x)[0]*(y)[0])+fabs((x)[1]*(y)[1])+fabs((x)[2]*(y)[2]))
#define DotProductPrecise(x,y) ((double)(x)[0]*(double)(y)[0]+(double)(x)[1]*(double)(y)[1]+(double)(x)[2]*(double)(y)[2])
#define CrossProduct(a,b,c) ((c)[0]=(a)[1]*(b)[2]-(a)[2]*(b)[1],(c)[1]=(a)[2]*(b)[0]-(a)[0]*(b)[2],(c)[2]=(a)[0]*(b)[1]-(a)[1]*(b)[0])
#define Vector2Subtract(a,b,c) ((c)[0]=(a)[0]-(b)[0],(c)[1]=(a)[1]-(b)[1])
#define VectorSubtract(a,b,c) ((c)[0]=(a)[0]-(b)[0],(c)[1]=(a)[1]-(b)[1],(c)[2]=(a)[2]-(b)[2])
#define Vector2Add(a,b,c) ((c)[0]=(a)[0]+(b)[0],(c)[1]=(a)[1]+(b)[1])
#define VectorAdd(a,b,c) ((c)[0]=(a)[0]+(b)[0],(c)[1]=(a)[1]+(b)[1],(c)[2]=(a)[2]+(b)[2])
#define VectorAddScalar(a,b,c) ((c)[0]=(a)[0]+(b),(c)[1]=(a)[1]+(b),(c)[2]=(a)[2]+(b))
#define Vector2Copy(a,b) ((b)[0]=(a)[0],(b)[1]=(a)[1])
#define VectorCopy(a,b) ((b)[0]=(a)[0],(b)[1]=(a)[1],(b)[2]=(a)[2])
#define Vector4Copy(a,b) ((b)[0]=(a)[0],(b)[1]=(a)[1],(b)[2]=(a)[2],(b)[3]=(a)[3])
#define VectorScale(in, scale, out) ((out)[0] = (in)[0] * (scale),(out)[1] = (in)[1] * (scale),(out)[2] = (in)[2] * (scale))
#define VectorCompare(v1,v2)	((v1)[0]==(v2)[0] && (v1)[1]==(v2)[1] && (v1)[2]==(v2)[2])
#define VectorDivide( in, d, out ) VectorScale( in, (1.0f / (d)), out )
#define VectorMax(a) ( Q_max((a)[0], Q_max((a)[1], (a)[2])) )
#define VectorAvg(a) ( ((a)[0] + (a)[1] + (a)[2]) / 3 )
#define VectorLength(a) ( sqrt( DotProduct( a, a )))
#define VectorLength2(a) (DotProduct( a, a ))
#define VectorDistance(a, b) (sqrt( VectorDistance2( a, b )))
#define VectorDistance2(a, b) (((a)[0] - (b)[0]) * ((a)[0] - (b)[0]) + ((a)[1] - (b)[1]) * ((a)[1] - (b)[1]) + ((a)[2] - (b)[2]) * ((a)[2] - (b)[2]))
#define Vector2Average(a,b,o)	((o)[0]=((a)[0]+(b)[0])*0.5f,(o)[1]=((a)[1]+(b)[1])*0.5f)
#define VectorAverage(a,b,o)	((o)[0]=((a)[0]+(b)[0])*0.5f,(o)[1]=((a)[1]+(b)[1])*0.5f,(o)[2]=((a)[2]+(b)[2])*0.5f)
#define Vector2Set(v, x, y) ((v)[0]=(x),(v)[1]=(y))
#define VectorSet(v, x, y, z) ((v)[0]=(x),(v)[1]=(y),(v)[2]=(z))
#define Vector4Set(v, a, b, c, d) ((v)[0]=(a),(v)[1]=(b),(v)[2]=(c),(v)[3] = (d))
#define VectorClear(x) ((x)[0]=(x)[1]=(x)[2]=0)
#define Vector2Lerp( v1, lerp, v2, c ) ((c)[0] = (v1)[0] + (lerp) * ((v2)[0] - (v1)[0]), (c)[1] = (v1)[1] + (lerp) * ((v2)[1] - (v1)[1]))
#define VectorLerp( v1, lerp, v2, c ) ((c)[0] = (v1)[0] + (lerp) * ((v2)[0] - (v1)[0]), (c)[1] = (v1)[1] + (lerp) * ((v2)[1] - (v1)[1]), (c)[2] = (v1)[2] + (lerp) * ((v2)[2] - (v1)[2]))
#define VectorNormalize( v ) { float ilength = (float)sqrt(DotProduct(v, v));if (ilength) ilength = 1.0f / ilength;v[0] *= ilength;v[1] *= ilength;v[2] *= ilength; }
#define VectorNormalize2( v, dest ) {float ilength = (float)sqrt(DotProduct(v,v));if (ilength) ilength = 1.0f / ilength;dest[0] = v[0] * ilength;dest[1] = v[1] * ilength;dest[2] = v[2] * ilength; }
#define VectorNormalizeFast( v ) {float	ilength = (float)rsqrt(DotProduct(v,v)); v[0] *= ilength; v[1] *= ilength; v[2] *= ilength; }
#define VectorNormalizeLength( v ) VectorNormalizeLength2((v), (v))
#define VectorNegate(x, y) ((y)[0] = -(x)[0], (y)[1] = -(x)[1], (y)[2] = -(x)[2])
#define VectorM(scale1, b1, c) ((c)[0] = (scale1) * (b1)[0],(c)[1] = (scale1) * (b1)[1],(c)[2] = (scale1) * (b1)[2])
#define VectorMA(a, scale, b, c) ((c)[0] = (a)[0] + (scale) * (b)[0],(c)[1] = (a)[1] + (scale) * (b)[1],(c)[2] = (a)[2] + (scale) * (b)[2])
#define VectorMAM(scale1, b1, scale2, b2, c) ((c)[0] = (scale1) * (b1)[0] + (scale2) * (b2)[0],(c)[1] = (scale1) * (b1)[1] + (scale2) * (b2)[1],(c)[2] = (scale1) * (b1)[2] + (scale2) * (b2)[2])
#define VectorMAMAM(scale1, b1, scale2, b2, scale3, b3, c) ((c)[0] = (scale1) * (b1)[0] + (scale2) * (b2)[0] + (scale3) * (b3)[0],(c)[1] = (scale1) * (b1)[1] + (scale2) * (b2)[1] + (scale3) * (b3)[1],(c)[2] = (scale1) * (b1)[2] + (scale2) * (b2)[2] + (scale3) * (b3)[2])
#define VectorIsNull( v ) ((v)[0] == 0.0f && (v)[1] == 0.0f && (v)[2] == 0.0f)
#define MakeRGBA( out, x, y, z, w ) Vector4Set( out, x, y, z, w )
#define PlaneDist(point,plane) ((plane)->type < 3 ? (point)[(plane)->type] : DotProduct((point), (plane)->normal))
#define PlaneDiff(point,plane) (((plane)->type < 3 ? (point)[(plane)->type] : DotProduct((point), (plane)->normal)) - (plane)->dist)
#define bound( min, num, max ) ((num) >= (min) ? ((num) < (max) ? (num) : (max)) : (min))

// horrible cast but helps not breaking strict aliasing in mathlib
// as union type punning should be fine in C but not in C++
// so don't carry over this to C++ code
typedef union
{
	float fl;
	uint32_t u;
	int32_t i;
} float_bits_t;

static inline uint32_t FloatAsUint( float v )
{
	float_bits_t bits = { v };
	return bits.u;
}

static inline int32_t FloatAsInt( float v )
{
	float_bits_t bits = { v };
	return bits.i;
}

static inline float IntAsFloat( int32_t i )
{
	float_bits_t bits;
	bits.i = i;
	return bits.fl;
}

static inline float UintAsFloat( uint32_t u )
{
	float_bits_t bits;
	bits.u = u;
	return bits.fl;
}

static inline void SinCos( float radians, float *sine, float *cosine )
{
	*sine = sin(radians);
	*cosine = cos(radians);
}

float rsqrt( float number );
float anglemod( float a );
word FloatToHalf( float v );
float HalfToFloat( word h );
void RoundUpHullSize( vec3_t size );
int SignbitsForPlane( const vec3_t normal );
int PlaneTypeForNormal( const vec3_t normal );
int NearestPOW( int value, qboolean roundDown );
float VectorNormalizeLength2( const vec3_t v, vec3_t out );
qboolean VectorCompareEpsilon( const vec3_t vec1, const vec3_t vec2, vec_t epsilon );
void VectorVectors( const vec3_t forward, vec3_t right, vec3_t up );
void VectorAngles( const float *forward, float *angles );
void AngleVectors( const vec3_t angles, vec3_t forward, vec3_t right, vec3_t up );
void VectorsAngles( const vec3_t forward, const vec3_t right, const vec3_t up, vec3_t angles );
void PlaneIntersect( const struct mplane_s *plane, const vec3_t p0, const vec3_t p1, vec3_t out );

static inline void ClearBounds( vec3_t mins, vec3_t maxs )
{
	// make bogus range
	mins[0] = mins[1] = mins[2] =  999999.0f;
	maxs[0] = maxs[1] = maxs[2] = -999999.0f;
}

static inline qboolean BoundsIntersect( const vec3_t mins1, const vec3_t maxs1, const vec3_t mins2, const vec3_t maxs2 )
{
	if( mins1[0] > maxs2[0] || mins1[1] > maxs2[1] || mins1[2] > maxs2[2] )
		return false;
	if( maxs1[0] < mins2[0] || maxs1[1] < mins2[1] || maxs1[2] < mins2[2] )
		return false;
	return true;
}

static inline qboolean BoundsAndSphereIntersect( const vec3_t mins, const vec3_t maxs, const vec3_t origin, float radius )
{
	if( mins[0] > origin[0] + radius || mins[1] > origin[1] + radius || mins[2] > origin[2] + radius )
		return false;
	if( maxs[0] < origin[0] - radius || maxs[1] < origin[1] - radius || maxs[2] < origin[2] - radius )
		return false;
	return true;
}

void AddPointToBounds( const vec3_t v, vec3_t mins, vec3_t maxs );
<<<<<<< HEAD
=======
#if XASH_PSP
#define BoundsIntersect( mins1, maxs1, mins2, maxs2 ) \
        (( mins1[0] > maxs2[0] || mins1[1] > maxs2[1] || mins1[2] > maxs2[2] ) ? false : \
        ( maxs1[0] < mins2[0] || maxs1[1] < mins2[1] || maxs1[2] < mins2[2] ) ? false : true )
#else
qboolean BoundsIntersect( const vec3_t mins1, const vec3_t maxs1, const vec3_t mins2, const vec3_t maxs2 );
#endif
qboolean BoundsAndSphereIntersect( const vec3_t mins, const vec3_t maxs, const vec3_t origin, float radius );
>>>>>>> cae351f7
qboolean SphereIntersect( const vec3_t vSphereCenter, float fSphereRadiusSquared, const vec3_t vLinePt, const vec3_t vLineDir );
float RadiusFromBounds( const vec3_t mins, const vec3_t maxs );
void ExpandBounds( vec3_t mins, vec3_t maxs, float offset );

void AngleQuaternion( const vec3_t angles, vec4_t q, qboolean studio );
void QuaternionAngle( const vec4_t q, vec3_t angles );
void QuaternionSlerp( const vec4_t p, const vec4_t q, float t, vec4_t qt );

//
// matrixlib.c
//
#define Matrix3x4_LoadIdentity( mat )		Matrix3x4_Copy( mat, m_matrix3x4_identity )
#define Matrix3x4_Copy( out, in )		memcpy( out, in, sizeof( matrix3x4 ))

static inline void Matrix3x4_SetOrigin( matrix3x4 out, float x, float y, float z )
{
	out[0][3] = x;
	out[1][3] = y;
	out[2][3] = z;
}

static inline void Matrix3x4_OriginFromMatrix( const matrix3x4 in, float *out )
{
	out[0] = in[0][3];
	out[1] = in[1][3];
	out[2] = in[2][3];
}

void Matrix3x4_VectorTransform( const matrix3x4 in, const float v[3], float out[3] );
void Matrix3x4_VectorITransform( const matrix3x4 in, const float v[3], float out[3] );
void Matrix3x4_VectorRotate( const matrix3x4 in, const float v[3], float out[3] );
void Matrix3x4_VectorIRotate( const matrix3x4 in, const float v[3], float out[3] );
void Matrix3x4_ConcatTransforms( matrix3x4 out, const matrix3x4 in1, const matrix3x4 in2 );
void Matrix3x4_FromOriginQuat( matrix3x4 out, const vec4_t quaternion, const vec3_t origin );
void Matrix3x4_CreateFromEntity( matrix3x4 out, const vec3_t angles, const vec3_t origin, float scale );
void Matrix3x4_TransformAABB( const matrix3x4 world, const vec3_t mins, const vec3_t maxs, vec3_t absmin, vec3_t absmax );
void Matrix3x4_AnglesFromMatrix( const matrix3x4 in, vec3_t out );

#define Matrix4x4_LoadIdentity( mat )	Matrix4x4_Copy( mat, m_matrix4x4_identity )
#define Matrix4x4_Copy( out, in )	memcpy( out, in, sizeof( matrix4x4 ))

void Matrix4x4_VectorTransform( const matrix4x4 in, const float v[3], float out[3] );
void Matrix4x4_VectorITransform( const matrix4x4 in, const float v[3], float out[3] );
void Matrix4x4_VectorRotate( const matrix4x4 in, const float v[3], float out[3] );
void Matrix4x4_VectorIRotate( const matrix4x4 in, const float v[3], float out[3] );
void Matrix4x4_ConcatTransforms( matrix4x4 out, const matrix4x4 in1, const matrix4x4 in2 );
void Matrix4x4_CreateFromEntity( matrix4x4 out, const vec3_t angles, const vec3_t origin, float scale );
void Matrix4x4_TransformPositivePlane( const matrix4x4 in, const vec3_t normal, float d, vec3_t out, float *dist );
void Matrix4x4_ConvertToEntity( const matrix4x4 in, vec3_t angles, vec3_t origin );
void Matrix4x4_Invert_Simple( matrix4x4 out, const matrix4x4 in1 );
qboolean Matrix4x4_Invert_Full( matrix4x4 out, const matrix4x4 in1 );

void R_StudioSlerpBones( int numbones, vec4_t q1[], float pos1[][3], const vec4_t q2[], const float pos2[][3], float s );
void R_StudioCalcBoneQuaternion( int frame, float s, const mstudiobone_t *pbone, const mstudioanim_t *panim, const float *adj, vec4_t q );
void R_StudioCalcBonePosition( int frame, float s, const mstudiobone_t *pbone, const mstudioanim_t *panim, const vec3_t adj, vec3_t pos );

int BoxOnPlaneSide( const vec3_t emins, const vec3_t emaxs, const mplane_t *p );
#define BOX_ON_PLANE_SIDE( emins, emaxs, p )			\
	((( p )->type < 3 ) ?				\
	(						\
		((p)->dist <= (emins)[(p)->type]) ?		\
			1				\
		:					\
		(					\
			((p)->dist >= (emaxs)[(p)->type]) ?	\
				2			\
			:				\
				3			\
		)					\
	)						\
	:						\
		BoxOnPlaneSide(( emins ), ( emaxs ), ( p )))

extern vec3_t		vec3_origin;
extern int		boxpnt[6][4];
extern const matrix3x4	m_matrix3x4_identity;
extern const matrix4x4	m_matrix4x4_identity;
extern const float		m_bytenormals[NUMVERTEXNORMALS][3];

#endif // XASH3D_MATHLIB_H
<|MERGE_RESOLUTION|>--- conflicted
+++ resolved
@@ -175,8 +175,26 @@
 
 static inline void SinCos( float radians, float *sine, float *cosine )
 {
+#if XASH_PSP
+	__asm__ (
+		".set		push\n"				// save assembler option
+		".set		noreorder\n"			// suppress reordering
+		"mfc1		$8, %2\n"			// FPU->CPU
+		"mtv		$8, S000\n"			// CPU->VFPU S000 = radians
+		"vcst.s		S001, VFPU_2_PI\n"		// S001 = VFPU_2_PI = 2 / PI
+		"vmul.s		S000, S000, S001\n"		// S000 = S000 * S001
+		"vrot.p		C002, S000, [s, c]\n"		// S002 = sin( radians ), S003 = cos( radians )
+		"sv.s		S002, %0\n"			// sine = S002
+		"sv.s		S003, %1\n"			// cosine = S003
+		".set		pop\n"				// restore assembler option
+		:	"=m"( *sine), "=m"( *cosine )
+		:	"f"( radians )
+		:	"$8"
+	);
+#else
 	*sine = sin(radians);
 	*cosine = cos(radians);
+#endif
 }
 
 float rsqrt( float number );
@@ -221,17 +239,6 @@
 }
 
 void AddPointToBounds( const vec3_t v, vec3_t mins, vec3_t maxs );
-<<<<<<< HEAD
-=======
-#if XASH_PSP
-#define BoundsIntersect( mins1, maxs1, mins2, maxs2 ) \
-        (( mins1[0] > maxs2[0] || mins1[1] > maxs2[1] || mins1[2] > maxs2[2] ) ? false : \
-        ( maxs1[0] < mins2[0] || maxs1[1] < mins2[1] || maxs1[2] < mins2[2] ) ? false : true )
-#else
-qboolean BoundsIntersect( const vec3_t mins1, const vec3_t maxs1, const vec3_t mins2, const vec3_t maxs2 );
-#endif
-qboolean BoundsAndSphereIntersect( const vec3_t mins, const vec3_t maxs, const vec3_t origin, float radius );
->>>>>>> cae351f7
 qboolean SphereIntersect( const vec3_t vSphereCenter, float fSphereRadiusSquared, const vec3_t vLinePt, const vec3_t vLineDir );
 float RadiusFromBounds( const vec3_t mins, const vec3_t maxs );
 void ExpandBounds( vec3_t mins, vec3_t maxs, float offset );
